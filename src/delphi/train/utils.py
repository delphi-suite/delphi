--- conflicted
+++ resolved
@@ -136,7 +136,7 @@
     config: GigaConfig, device: torch.device
 ) -> ModelTrainingState:
     t0 = time.time()
-    model = config_to_model(config.model_config)
+    model = config.model_config.get_model()
     model.to(device)  # type: ignore
     optimizer = AdamW(
         lr=config.optimizer.learning_rate,
@@ -146,15 +146,8 @@
     )
     training_state_vals = dict()
     if config.init_from == "scratch":
-<<<<<<< HEAD
         logging.info(f"  initialized model and optimizer from scratch")
-=======
-        # init a new model from scratch
-        logging.debug("Initializing a new model from scratch")
-        model = config.model_config.get_model()
-        checkpoint = None
     # TODO: resume from huggingface model
->>>>>>> a104d39c
     elif config.init_from == "resume":
         logging.info(f"Resuming training from {config.output_dir}")
         checkpoint = config.output_dir
