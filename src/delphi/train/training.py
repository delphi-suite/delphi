--- conflicted
+++ resolved
@@ -9,14 +9,8 @@
 
 from delphi import __version__ as delphi_version
 
-<<<<<<< HEAD
-from .checkpoint_step import run_checkpoint, should_run_checkpoint
-from .config import GigaConfig
-=======
 from .checkpoint_step import log_and_save_checkpoint, should_save_checkpoint
 from .config import TrainingConfig
-from .iteration_params import set_iteration_params
->>>>>>> 4b37f5fd
 from .run_context import RunContext
 from .train_step import train_step
 from .utils import (
