# TODO: there are some ugly hacks here, and the test states are way too complicated
# clean this up as other parts of the codebase are refactored

from dataclasses import asdict

import dacite
import pytest
import torch
from datasets import Dataset
from jaxtyping import Float

from delphi.train.config import TrainingConfig
from delphi.train.config.utils import load_preset
from delphi.train.train_step import accumulate_gradients, train_step
<<<<<<< HEAD
from delphi.train.utils import (
    ModelTrainingState,
    get_model,
    get_xy_batch,
    load_tokens_dataset_from_huggingface,
)
=======
from delphi.train.utils import ModelTrainingState, get_xy_batch, setup_determinism
>>>>>>> 4b37f5fd


@pytest.fixture
def dataset():
    ds = Dataset.from_dict(
        {
            "tokens": [list(range(i, i + 512)) for i in range(64)],
        },
    )
    ds.set_format(type="torch")
    return ds


@pytest.fixture
def model():
    setup_determinism(42)
    # TODO: replace this with a model config dict after model_config update is in (next PR)
    return load_preset("debug").model_config.get_model()


def get_params(model: torch.nn.Module) -> Float[torch.Tensor, "params"]:
    params = [
        (name, param) for name, param in model.named_parameters() if param.requires_grad
    ]
    params.sort(key=lambda x: x[0])
    return torch.cat([p.flatten() for _, p in params])


def test_basic_reproducibility(dataset, model):
    """
    check that the same batch produces the same gradient
    """
    # setup
<<<<<<< HEAD
    model = get_model(
        {
            "model_class": "LlamaForCausalLM",
            "hidden_size": 48,
            "intermediate_size": 48,
            "num_attention_heads": 2,
            "num_hidden_layers": 2,
            "num_key_value_heads": 2,
            "vocab_size": 4096,
        }
    )
    dataset = load_tokens_dataset_from_huggingface(
        dataset=constants.TOKENIZED_CORPUS_DATASET,
        split="validation",
        tokens_feature="tokens",
        limit=10,
=======
    optimizer = torch.optim.SGD(model.parameters(), lr=0.1)
    model_training_state = ModelTrainingState(
        model=model,
        optimizer=optimizer,
        iter_num=0,
        epoch=0,
        step=0,
        train_loss=0.0,
        lr=0.01,
        best_val_loss=float("inf"),
        last_training_step_time=0.0,
>>>>>>> 4b37f5fd
    )
    device = torch.device("cpu")
    indices = list(range(64))

    # train
    train_step(model_training_state, dataset, load_preset("debug"), device, indices)

    params = get_params(model)

    assert torch.isclose(
        params[[1000, 2000, 3000]],
        torch.tensor([-0.01782517, -0.00771354, 0.03517739]),
    ).all()


def test_accumulate_gradients_accumulates(dataset, model):
    """
    check that gradient accumulation works as expected and doesn't reset on each microstep
    """
    # setup
    indices_set_a = [1, 2, 3, 4, 5, 6, 7, 8, 9]
    # different batch but idential last batch (with batches of 3);
    # this should result in a different accumulated gradient
    indices_set_b = [7, 8, 9, 7, 8, 9, 7, 8, 9]
    batch_size = 3
    num_batches = len(indices_set_a) // batch_size

    batches_a = [
        get_xy_batch(
            dataset=dataset,
            indices=indices_set_a,
            batch_size=3,
            batch_num=microstep,
            feature_name="tokens",
            device=torch.device("cpu"),
        )
        for microstep in range(num_batches)
    ]
    batches_b = [
        get_xy_batch(
            dataset=dataset,
            indices=indices_set_b,
            batch_size=3,
            batch_num=microstep,
            feature_name="tokens",
            device=torch.device("cpu"),
        )
        for microstep in range(num_batches)
    ]

    # accumulate
    _total_loss = accumulate_gradients(model, batches_a, len(batches_a))

    grads_a = torch.cat(
        [
            param.grad.clone().detach().flatten()
            for param in model.parameters()
            if param.grad is not None
        ]
    )

    # reset grad on model
    model.zero_grad()

    _total_loss = accumulate_gradients(model, batches_b, len(batches_b))
    grads_b = torch.cat(
        [
            param.grad.clone().detach().flatten()
            for param in model.parameters()
            if param.grad is not None
        ]
    )

    # test
    assert not torch.isclose(grads_a, grads_b).all()


def test_accumulate_gradients_consistent(dataset, model):
    """
    Validate that the gradients are consistent when the same batch is passed to accumulate_gradients
    """
    # setup
<<<<<<< HEAD

    model = get_model(
        {
            "model_class": "LlamaForCausalLM",
            "hidden_size": 48,
            "intermediate_size": 48,
            "num_attention_heads": 2,
            "num_hidden_layers": 2,
            "num_key_value_heads": 2,
            "vocab_size": 4096,
        }
    )
    dataset = load_tokens_dataset_from_huggingface(
        dataset=constants.TOKENIZED_CORPUS_DATASET,
        split="validation",
        tokens_feature="tokens",
        limit=10,
    )
    indices_set = [
        [1, 2, 3],
        [4, 5, 6],
        [7, 8, 9],
    ]

=======
    indices_set = list(range(1, 10))
    num_batches = 3
    batch_size = 3
>>>>>>> 4b37f5fd
    batches_a = [
        get_xy_batch(
            dataset=dataset,
            indices=indices_set,
            batch_size=batch_size,
            batch_num=microstep,
            feature_name="tokens",
            device=torch.device("cpu"),
        )
        for microstep in range(num_batches)
    ]
    batches_aa = [
        get_xy_batch(
            dataset=dataset,
            indices=indices_set,
            batch_size=batch_size,
            batch_num=microstep,
            feature_name="tokens",
            device=torch.device("cpu"),
        )
        for microstep in range(num_batches)
    ]

    # accumulate
    total_loss = accumulate_gradients(model, batches_a, num_batches)

    grads_a = torch.cat(
        [
            param.grad.clone().detach().flatten()
            for param in model.parameters()
            if param.grad is not None
        ]
    )

    # reset grad on model
    model.zero_grad()

    total_loss = accumulate_gradients(model, batches_aa, num_batches)
    grads_aa = torch.cat(
        [
            param.grad.clone().detach().flatten()
            for param in model.parameters()
            if param.grad is not None
        ]
    )

    # test
    assert torch.isclose(grads_a, grads_aa).all()


def get_model_training_state(model, optimizer, step):
    return ModelTrainingState(
        model=model,
        optimizer=optimizer,
        iter_num=0,
        epoch=0,
        step=step,
        train_loss=0.0,
        lr=0.01,
        last_training_step_time=0.0,
    )


def test_train_step_no_training(dataset, model):
    """
    Test train_step when no_training is set to True
    """
    # setup
    config_dict = asdict(load_preset("debug"))
    config_dict["debug_config"] = {"no_training": True}
<<<<<<< HEAD
    config = from_dict(GigaConfig, config_dict)
    model = get_model(
        {
            "model_class": "LlamaForCausalLM",
            "hidden_size": 48,
            "intermediate_size": 48,
            "num_attention_heads": 2,
            "num_hidden_layers": 2,
            "num_key_value_heads": 2,
            "vocab_size": 4096,
        }
    )
=======
    config = dacite.from_dict(TrainingConfig, config_dict)
>>>>>>> 4b37f5fd
    optimizer = torch.optim.SGD(model.parameters(), lr=0.1)
    model_training_state = get_model_training_state(
        model=model, optimizer=optimizer, step=0
    )
    device = torch.device("cpu")
    indices = [0, 1, 2, 3]

    # (don't) train
    train_step(model_training_state, dataset, config, device, indices)

    # test
    assert model_training_state.train_loss == 0.0


def test_train_step_with_training(dataset, model):
    """
    Test train_step when training is performed
    """
    # setup
    config_dict = asdict(load_preset("debug"))
    config_dict["debug_config"] = {"no_training": False}
    config_dict["batch_size"] = 16
    config_dict["optimizer"] = {"gradient_accumulation_steps": 4}
    config_dict["grad_clip"] = 1.0
<<<<<<< HEAD
    config = from_dict(GigaConfig, config_dict)
    model = get_model(
        {
            "model_class": "LlamaForCausalLM",
            "hidden_size": 48,
            "intermediate_size": 48,
            "num_attention_heads": 2,
            "num_hidden_layers": 2,
            "num_key_value_heads": 2,
            "vocab_size": 4096,
        }
    )
=======
    config = dacite.from_dict(TrainingConfig, config_dict)
>>>>>>> 4b37f5fd
    optimizer = torch.optim.SGD(model.parameters(), lr=0.1)
    model_training_state = get_model_training_state(
        model=model, optimizer=optimizer, step=0
    )
    device = torch.device("cpu")
    indices = list(range(len(dataset)))

    # train
    train_step(model_training_state, dataset, config, device, indices)

    # test
    assert model_training_state.train_loss > 0.0<|MERGE_RESOLUTION|>--- conflicted
+++ resolved
@@ -1,6 +1,3 @@
-# TODO: there are some ugly hacks here, and the test states are way too complicated
-# clean this up as other parts of the codebase are refactored
-
 from dataclasses import asdict
 
 import dacite
@@ -12,16 +9,12 @@
 from delphi.train.config import TrainingConfig
 from delphi.train.config.utils import load_preset
 from delphi.train.train_step import accumulate_gradients, train_step
-<<<<<<< HEAD
 from delphi.train.utils import (
     ModelTrainingState,
-    get_model,
     get_xy_batch,
-    load_tokens_dataset_from_huggingface,
+    init_model,
+    setup_determinism,
 )
-=======
-from delphi.train.utils import ModelTrainingState, get_xy_batch, setup_determinism
->>>>>>> 4b37f5fd
 
 
 @pytest.fixture
@@ -38,25 +31,7 @@
 @pytest.fixture
 def model():
     setup_determinism(42)
-    # TODO: replace this with a model config dict after model_config update is in (next PR)
-    return load_preset("debug").model_config.get_model()
-
-
-def get_params(model: torch.nn.Module) -> Float[torch.Tensor, "params"]:
-    params = [
-        (name, param) for name, param in model.named_parameters() if param.requires_grad
-    ]
-    params.sort(key=lambda x: x[0])
-    return torch.cat([p.flatten() for _, p in params])
-
-
-def test_basic_reproducibility(dataset, model):
-    """
-    check that the same batch produces the same gradient
-    """
-    # setup
-<<<<<<< HEAD
-    model = get_model(
+    return init_model(
         {
             "model_class": "LlamaForCausalLM",
             "hidden_size": 48,
@@ -65,14 +40,24 @@
             "num_hidden_layers": 2,
             "num_key_value_heads": 2,
             "vocab_size": 4096,
-        }
-    )
-    dataset = load_tokens_dataset_from_huggingface(
-        dataset=constants.TOKENIZED_CORPUS_DATASET,
-        split="validation",
-        tokens_feature="tokens",
-        limit=10,
-=======
+        },
+        seed=42,
+    )
+
+
+def get_params(model: torch.nn.Module) -> Float[torch.Tensor, "params"]:
+    params = [
+        (name, param) for name, param in model.named_parameters() if param.requires_grad
+    ]
+    params.sort(key=lambda x: x[0])
+    return torch.cat([p.flatten() for _, p in params])
+
+
+def test_basic_reproducibility(dataset, model):
+    """
+    check that the same batch produces the same gradient
+    """
+    # setup
     optimizer = torch.optim.SGD(model.parameters(), lr=0.1)
     model_training_state = ModelTrainingState(
         model=model,
@@ -82,9 +67,7 @@
         step=0,
         train_loss=0.0,
         lr=0.01,
-        best_val_loss=float("inf"),
         last_training_step_time=0.0,
->>>>>>> 4b37f5fd
     )
     device = torch.device("cpu")
     indices = list(range(64))
@@ -105,6 +88,12 @@
     check that gradient accumulation works as expected and doesn't reset on each microstep
     """
     # setup
+    indices_set_a = [
+        [1, 2, 3],
+        [4, 5, 6],
+        [7, 8, 9],
+    ]
+    # different batch but idential last batch;
     indices_set_a = [1, 2, 3, 4, 5, 6, 7, 8, 9]
     # different batch but idential last batch (with batches of 3);
     # this should result in a different accumulated gradient
@@ -167,36 +156,14 @@
     Validate that the gradients are consistent when the same batch is passed to accumulate_gradients
     """
     # setup
-<<<<<<< HEAD
-
-    model = get_model(
-        {
-            "model_class": "LlamaForCausalLM",
-            "hidden_size": 48,
-            "intermediate_size": 48,
-            "num_attention_heads": 2,
-            "num_hidden_layers": 2,
-            "num_key_value_heads": 2,
-            "vocab_size": 4096,
-        }
-    )
-    dataset = load_tokens_dataset_from_huggingface(
-        dataset=constants.TOKENIZED_CORPUS_DATASET,
-        split="validation",
-        tokens_feature="tokens",
-        limit=10,
-    )
     indices_set = [
         [1, 2, 3],
         [4, 5, 6],
         [7, 8, 9],
     ]
-
-=======
     indices_set = list(range(1, 10))
     num_batches = 3
     batch_size = 3
->>>>>>> 4b37f5fd
     batches_a = [
         get_xy_batch(
             dataset=dataset,
@@ -267,22 +234,7 @@
     # setup
     config_dict = asdict(load_preset("debug"))
     config_dict["debug_config"] = {"no_training": True}
-<<<<<<< HEAD
-    config = from_dict(GigaConfig, config_dict)
-    model = get_model(
-        {
-            "model_class": "LlamaForCausalLM",
-            "hidden_size": 48,
-            "intermediate_size": 48,
-            "num_attention_heads": 2,
-            "num_hidden_layers": 2,
-            "num_key_value_heads": 2,
-            "vocab_size": 4096,
-        }
-    )
-=======
     config = dacite.from_dict(TrainingConfig, config_dict)
->>>>>>> 4b37f5fd
     optimizer = torch.optim.SGD(model.parameters(), lr=0.1)
     model_training_state = get_model_training_state(
         model=model, optimizer=optimizer, step=0
@@ -307,22 +259,7 @@
     config_dict["batch_size"] = 16
     config_dict["optimizer"] = {"gradient_accumulation_steps": 4}
     config_dict["grad_clip"] = 1.0
-<<<<<<< HEAD
-    config = from_dict(GigaConfig, config_dict)
-    model = get_model(
-        {
-            "model_class": "LlamaForCausalLM",
-            "hidden_size": 48,
-            "intermediate_size": 48,
-            "num_attention_heads": 2,
-            "num_hidden_layers": 2,
-            "num_key_value_heads": 2,
-            "vocab_size": 4096,
-        }
-    )
-=======
     config = dacite.from_dict(TrainingConfig, config_dict)
->>>>>>> 4b37f5fd
     optimizer = torch.optim.SGD(model.parameters(), lr=0.1)
     model_training_state = get_model_training_state(
         model=model, optimizer=optimizer, step=0
